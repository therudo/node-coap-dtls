{
  "name": "coap",
  "version": "0.12.1",
  "description": "A CoAP library for node modelled after 'http'",
  "main": "index.js",
  "scripts": {
    "test": "./node_modules/.bin/mocha --bail --reporter spec 2>&1",
    "testnobail": "./node_modules/.bin/mocha --reporter spec 2>&1"
  },
  "repository": {
    "type": "git",
    "url": "https://github.com/mcollina/node-coap.git"
  },
  "pre-commit": [
    "test"
  ],
  "keywords": [
    "coap",
    "m2m",
    "iot",
    "client",
    "server",
    "udp",
    "observe",
    "internet of things",
    "messaging"
  ],
  "author": "Matteo Collina <hello@matteocollina.com>",
  "license": "MIT",
  "devDependencies": {
<<<<<<< HEAD
    "pre-commit": "0.0.9",
    "chai": "~3.4.1",
    "mocha": "~2.3.4",
    "timekeeper": "0.0.5",
    "sinon": "~1.7.3"
=======
    "chai": "~1.9.1",
    "mocha": "~2.3.4",
    "pre-commit": "0.0.9",
    "sinon": "~1.7.3",
    "timekeeper": "0.0.4"
>>>>>>> 9574384b
  },
  "dependencies": {
    "bl": "~1.0.0",
    "capitalize": "^1.0.0",
    "coap-packet": "~0.1.12",
<<<<<<< HEAD
    "fastseries": "^1.7.0",
    "lru-cache": "~4.0.0",
    "readable-stream": "~2.0.5"
=======
    "debug": "^2.2.0",
    "fastseries": "^1.1.0",
    "lru-cache": "~2.5.0",
    "readable-stream": "~1.0.33"
>>>>>>> 9574384b
  }
}<|MERGE_RESOLUTION|>--- conflicted
+++ resolved
@@ -28,33 +28,19 @@
   "author": "Matteo Collina <hello@matteocollina.com>",
   "license": "MIT",
   "devDependencies": {
-<<<<<<< HEAD
     "pre-commit": "0.0.9",
     "chai": "~3.4.1",
     "mocha": "~2.3.4",
     "timekeeper": "0.0.5",
     "sinon": "~1.7.3"
-=======
-    "chai": "~1.9.1",
-    "mocha": "~2.3.4",
-    "pre-commit": "0.0.9",
-    "sinon": "~1.7.3",
-    "timekeeper": "0.0.4"
->>>>>>> 9574384b
   },
   "dependencies": {
     "bl": "~1.0.0",
     "capitalize": "^1.0.0",
     "coap-packet": "~0.1.12",
-<<<<<<< HEAD
+    "debug": "^2.2.0",
     "fastseries": "^1.7.0",
     "lru-cache": "~4.0.0",
     "readable-stream": "~2.0.5"
-=======
-    "debug": "^2.2.0",
-    "fastseries": "^1.1.0",
-    "lru-cache": "~2.5.0",
-    "readable-stream": "~1.0.33"
->>>>>>> 9574384b
   }
 }